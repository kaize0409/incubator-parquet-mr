--- conflicted
+++ resolved
@@ -56,72 +56,8 @@
     return (PrimitiveType)this;
   }
 
-<<<<<<< HEAD
-  void setFieldPath(String[] fieldPath) {
-    this.fieldPath = fieldPath;
-  }
-
-  public String[] getFieldPath() {
-    return fieldPath;
-  }
-
-  abstract public StringBuilder toString(String indent);
-
-  abstract public void accept(TypeVisitor visitor);
-
-  @Override
-  public String toString() {
-    return new StringBuilder("Type [name=")
-            .append(name)
-            .append(", repetition=")
-            .append(repetition)
-            .append(", fieldPath=")
-            .append(Arrays.toString(fieldPath))
-            .append("]").toString();
-  }
-
-  @Override
-  public boolean equals(Object other) {
-      if (!(other instanceof Type) || other == null) {
-          return false;
-      }
-      if (this == other) {
-          return true;
-      }
-      Type otherType = (Type) other;
-      if (isPrimitive()) {
-          if (otherType.isPrimitive()) {
-              return repetition == otherType.getRepetition() &&
-                     name.equals(otherType.getName());
-          } else {
-              return false;
-          }
-      } else {
-          if (otherType.isPrimitive()) {
-              return false;
-          } else {
-              return repetition == otherType.getRepetition() &&
-                     name.equals(otherType.getName()) &&
-                     asGroupType().getFields().equals(otherType.asGroupType().getFields());
-          }
-      }
-  }
-
-  @Override
-  public int hashCode() {
-      int c = repetition.hashCode();
-      c = c * 31 + name.hashCode();
-      if (!isPrimitive()) {
-          for (Type type : asGroupType().getFields()) {
-              c = c * 31 + type.hashCode();
-          }
-      }
-      return c;
-  }
-=======
   abstract public String toString(String indent);
 
   abstract public void accept(TypeVisitor visitor);
 
->>>>>>> 11b8190d
 }